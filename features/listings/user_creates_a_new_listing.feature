--- conflicted
+++ resolved
@@ -120,8 +120,7 @@
     Then I should see "This field is required."
     And I should see "Departure time must be between current time and one year from now." 
 
-<<<<<<< HEAD
-
+  @javascript
   Scenario: User creates a listing and it is not visible in communities user joins
     Given there are following users:
       | person | 
@@ -140,8 +139,6 @@
     And I am on the homepage
     Then I should not see "Hammer"
 
-=======
->>>>>>> 91f65fe3
   @javascript
   Scenario: Create a new listing successfully after going back and forth in the listing form
     Given I am logged in

--- conflicted
+++ resolved
@@ -22,10 +22,7 @@
   
   @javascript
   Scenario: User views info page news items
-<<<<<<< HEAD
-=======
     Given I am on the home page
->>>>>>> 024e1f2c
     When I follow "About"
     Then I should not see "News"
     When news are enabled in community "test"

module AdminManageMembersSteps
  POSTING_ALLOWED_CHECKBOX_SELECTOR = ".admin-members-can-post-listings"
  IS_ADMIN_CHECKBOX_SELECTOR = ".admin-members-is-admin"

  def find_row_for_person(full_name)
    email_div = find(".admin-members-full-name", :text => "#{full_name}")
    email_row = email_div.first(:xpath, ".//..")
  end

  def find_posting_allowed_checkbox_for_person(full_name)
    find_row_for_person(full_name).find(POSTING_ALLOWED_CHECKBOX_SELECTOR)
  end

  def find_admin_checkbox_for_person(full_name)
    find_row_for_person(full_name).find(IS_ADMIN_CHECKBOX_SELECTOR)
  end


end

World(AdminManageMembersSteps)

Then(/^I should see a range from (\d+) to (\d+) with total user count of (\d+)$/) do |range_start, range_end, total_count|
  steps %Q{
    Then I should see "Displaying users #{range_start} - #{range_end} of #{total_count} in total" within "#admin_members_count"
  }
end

Then(/^I should see list of users with the following details:$/) do |table|
  # table is a Cucumber::Ast::Table
  all("#admin_members_list tbody tr").each_with_index do |row, i|
    row.all("td").each_with_index do |cell, j|
      table.rows[i][j].should== cell.text
    end
  end
end

Then(/^I should see (\d+) users$/) do |user_count|
  all("#admin_members_list tbody tr").count.should == user_count.to_i
end

Then(/^the first user should be "(.*?)"$/) do |full_name|
  first_row = all("#admin_members_list tbody tr").first
  first_row.all("td").first.text.should == full_name
end

Given(/^only verified users can post listings in this community$/) do
  @current_community.update_attribute(:require_verification_to_post_listings, true)
end

Then(/^I should see that "(.*?)" cannot post new listings$/) do |full_name|
  #binding.pry
  checkbox = find_posting_allowed_checkbox_for_person(full_name)
  checkbox['checked'].should be_nil
end

When(/^I verify user "(.*?)" as a seller$/) do |full_name|
  find_posting_allowed_checkbox_for_person(full_name).click
  steps %Q{
    Then I should see "Saved" within ".ajax-update-notification"
  }
end

Then(/^I should see that "(.*?)" can post new listings$/) do |full_name|
  find_posting_allowed_checkbox_for_person(full_name)['checked'].should_not be_nil
end

When(/^I remove user "(.*?)"$/) do |arg1|
  pending # express the regexp above with the code you wish you had
end

Then(/^"(.*?)" should be banned from this community$/) do |arg1|
  pending # express the regexp above with the code you wish you had
end

<<<<<<< HEAD
Given(/^user "(.*?)" is banned in this community$/) do |arg1|
  pending # express the regexp above with the code you wish you had
end

Then(/^I should see a message that I have been banned$/) do
  pending # express the regexp above with the code you wish you had
end

Then(/^I should be able to send a message to admin$/) do
  pending # express the regexp above with the code you wish you had
=======
Given(/^user "(.*?)" is banned in this community$/) do |username|
  CommunityMembership.find_by_person_id_and_community_id(Person.find_by_username(username).id, @current_community.id).update_attribute(:status, "banned")
end

Then(/^I should see a message that I have been banned$/) do
  steps %Q{
    Then I should see "The admin of this community has prevented you from accessing the site."
  }
end

Then(/^I should be able to send a message to admin$/) do
  steps %Q{
    When I fill in "What would you like to tell us?" with "I sad that I have been banned."
    And I press "Send feedback"
    Then I should see "Thanks a lot for your feedback!" within ".flash-notifications"
  }
>>>>>>> cefc2863
end

Then(/^I should see that "(.*?)" has admin rights in this community$/) do |full_name|
  find_admin_checkbox_for_person(full_name)['checked'].should_not be_nil
end

Then(/^I should see that "(.*?)" does not have admin rights in this community$/) do |full_name|
  find_admin_checkbox_for_person(full_name)['checked'].should be_nil
end

When(/^I promote "(.*?)" to admin$/) do |full_name|
  find_admin_checkbox_for_person(full_name).click
  steps %Q{
    Then I should see "Saved" within ".ajax-update-notification"
  }
end

Then(/^I should see that I can not remove admin rights of "(.*?)"$/) do |full_name|
  find_admin_checkbox_for_person(full_name)['disabled'].should be_true
end

Then(/^I should see that I can remove admin rights of "(.*?)"$/) do |full_name|
  find_admin_checkbox_for_person(full_name)['disabled'].should be_false
end<|MERGE_RESOLUTION|>--- conflicted
+++ resolved
@@ -73,18 +73,6 @@
   pending # express the regexp above with the code you wish you had
 end
 
-<<<<<<< HEAD
-Given(/^user "(.*?)" is banned in this community$/) do |arg1|
-  pending # express the regexp above with the code you wish you had
-end
-
-Then(/^I should see a message that I have been banned$/) do
-  pending # express the regexp above with the code you wish you had
-end
-
-Then(/^I should be able to send a message to admin$/) do
-  pending # express the regexp above with the code you wish you had
-=======
 Given(/^user "(.*?)" is banned in this community$/) do |username|
   CommunityMembership.find_by_person_id_and_community_id(Person.find_by_username(username).id, @current_community.id).update_attribute(:status, "banned")
 end
@@ -101,7 +89,6 @@
     And I press "Send feedback"
     Then I should see "Thanks a lot for your feedback!" within ".flash-notifications"
   }
->>>>>>> cefc2863
 end
 
 Then(/^I should see that "(.*?)" has admin rights in this community$/) do |full_name|

--- conflicted
+++ resolved
@@ -56,9 +56,8 @@
   }
 end
 
-<<<<<<< HEAD
-Then(/^I should see that "(.*?)" can post new listings$/) do |arg1|
-  pending # express the regexp above with the code you wish you had
+Then(/^I should see that "(.*?)" can post new listings$/) do |full_name|
+  find_posting_allowed_checkbox_for_person(full_name)['checked'].should_not be_nil
 end
 
 When(/^I remove user "(.*?)"$/) do |arg1|
@@ -68,8 +67,3 @@
 Then(/^"(.*?)" should be banned from this community$/) do |arg1|
   pending # express the regexp above with the code you wish you had
 end
-=======
-Then(/^I should see that "(.*?)" can post new listings$/) do |full_name|
-  find_posting_allowed_checkbox_for_person(full_name)['checked'].should_not be_nil
-end
->>>>>>> b9c8ed67

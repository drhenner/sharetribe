Given /^there is (item|favor|housing) (offer|request) with title "([^"]*)"(?: from "([^"]*)")?(?: and with share type "([^"]*)")?$/ do |category, type, title, author, share_type|
  share_types = share_type ? share_type.split(",").collect { |st| Factory(:share_type, :name => st) } : []
  @listing = Factory(:listing, :listing_type => type, 
                               :category => category,
                               :title => title,
                               :share_types => share_types,
                               :author => (@people && @people[author] ? @people[author] : Person.first),
                               :communities => [Community.find_by_domain("test")]
                               )
end

Given /^there is (item|favor|housing) (offer|request) with title "([^"]*)"(?: from "([^"]*)")?(?: and with share type "([^"]*)")?(?: and with tags "([^"]*)")?$/ do |category, type, title, author, share_type, tags|
  @listing = Listing.create!(:listing_type => type, 
                             :category => category, 
                             :title => title,
                             :description => "test",
                             :tag_list => (tags ? tags.split(", ") : nil),
                             :share_type_attributes => (share_type ? share_type.split(",") : nil),
                             :author_id => (@people && @people[author] ? @people[author].id : Person.first.id),
                             :valid_until => 3.months.from_now,
                             :visibility => "everybody"
                            )
end

Given /^there is rideshare (offer|request) from "([^"]*)" to "([^"]*)" by "([^"]*)"$/ do |type, origin, destination, author|
  @listing = Factory(:listing, :listing_type => type, 
                               :category => "rideshare",
                               :origin => origin,
                               :destination => destination,
                               :author => @people[author],
                               :communities => [Community.find_by_domain("test")],
                               :share_types => []
                               )
end

Given /^that listing is closed$/ do
  @listing.update_attribute(:open, false)
end

Given /^visibility of that listing is "([^"]*)"$/ do |visibility|
  @listing.update_attribute(:visibility, visibility)
end

<<<<<<< HEAD
=======
Given /^that listing is visible to members of community "([^"]*)"$/ do |domain|
  @listing.communities << Community.find_by_domain(domain)
end

>>>>>>> 18161884

Then /^I should see image with alt text "([^\"]*)"$/ do | alt_text |
  find('img.listing_main_image')[:alt].should == alt_text
end

Then /^There should be a rideshare (offer|request) from "([^"]*)" to "([^"]*)" starting at "([^"]*)"$/ do |share_type, origin, destination, time|
  listings = Listing.find_all_by_title("#{origin} - #{destination}")
end
<|MERGE_RESOLUTION|>--- conflicted
+++ resolved
@@ -41,13 +41,9 @@
   @listing.update_attribute(:visibility, visibility)
 end
 
-<<<<<<< HEAD
-=======
 Given /^that listing is visible to members of community "([^"]*)"$/ do |domain|
   @listing.communities << Community.find_by_domain(domain)
 end
-
->>>>>>> 18161884
 
 Then /^I should see image with alt text "([^\"]*)"$/ do | alt_text |
   find('img.listing_main_image')[:alt].should == alt_text

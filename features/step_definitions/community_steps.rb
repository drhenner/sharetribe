--- conflicted
+++ resolved
@@ -117,7 +117,6 @@
   Community.find_by_domain(community_domain).update_attributes({:private => true})
 end
 
-<<<<<<< HEAD
 Given /^community "(.*?)" has following category structure:$/ do |community, categories|
   current_community = Community.find_by_domain(community)
   old_category_ids = current_community.categories.collect(&:id)
@@ -154,8 +153,7 @@
     transaction_type
   end
 end
-=======
+
 Given /^listing publishing date is shown in community "(.*?)"$/ do |community_domain|
   Community.find_by_domain(community_domain).update_attributes({:show_listing_publishing_date => true})
-end
->>>>>>> 1733e009
+end
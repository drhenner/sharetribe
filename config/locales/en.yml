--- conflicted
+++ resolved
@@ -196,10 +196,7 @@
       welcome_to_kassi: "Welcome to %{service_name}!"
       need_to_confirm: "Before you start using %{service_name}, you must confirm your email address with the following link:"
       confirmation_link_text: "Confirm my account"
-<<<<<<< HEAD
-=======
       confirmation_instructions_signature: "Best regards,<br/>The %{service_name} Team"
->>>>>>> 63f4dc17
     conversation_status_changed:
       has_accepted_your_offer: "%{accepter} has accepted your offer considering request %{listing}"
       has_accepted_your_request: "%{accepter} has accepted your request considering offer %{listing}"
@@ -260,14 +257,10 @@
       requesting: "requesting"
       text_version_text: "Could you share something that others might need? Or do you need something that others might have? Add an offer or a request or check everything that the others are offering or requesting at %{url}"
     reply_to_contact_request:
-<<<<<<< HEAD
-      thank_you_for_your_interest: "Thank you for your interest in Kassi!"
+      thank_you_for_your_interest: "Thank you for your interest in %{service_name}!"
     reset_password_instructions:
       change_my_password: "Change my password"
       reset_password_instructions: "<p>You have indicated that you have forgotten either your password or username in the Kassi service.</p><p>Your username is: %{username}</p><p>If you need to reset your password, click the following link: %{password_reset_link}</p><br/><p>If you didn't request this, please ignore this email. Your password won't change until you access the link above and create a new one.</p>"
-=======
-      thank_you_for_your_interest: "Thank you for your interest in %{service_name}!"
->>>>>>> 63f4dc17
     testimonial_reminder:
       feedback_is_public_and_is_shown: "Feedback is public and is shown to all the other users. Based on the feedback the other users can judge, whether %{name} is a trustworthy person and somebody they want to interact with. Thus, it's good to always remember to give feedback on events, and also remind the other party to give feedback to you. You also need positive feedback in order to achieve most of the badges."
       remember_to_give_feedback_to: "Reminder: remember to give feedback to %{name}"

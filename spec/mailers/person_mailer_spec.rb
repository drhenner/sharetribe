--- conflicted
+++ resolved
@@ -322,36 +322,21 @@
     assert email.body.include?("New contact request:")
     assert_equal "New contact request by #{contact_request.email}", email.subject
   end
-<<<<<<< HEAD
 
   describe "#new_listing_by_followed_person" do
 
-=======
-  
-  describe "#new_listing_by_followed_person" do
-    
->>>>>>> e694f3df
     before do
       @listing = FactoryGirl.create(:listing)
       @recipient = FactoryGirl.create(:person)
       @community = @listing.communities.last
     end
-<<<<<<< HEAD
-
-=======
-    
->>>>>>> e694f3df
+
     it "should notify of a new listing" do
       email = PersonMailer.new_listing_by_followed_person(@listing, @recipient, @community).deliver
       assert !ActionMailer::Base.deliveries.empty?
       assert_equal @recipient.confirmed_notification_email_addresses, email.to
     end
-<<<<<<< HEAD
-
-  end
-=======
-    
-  end
-    
->>>>>>> e694f3df
+
+  end
+
 end
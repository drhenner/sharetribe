- email_not_accepted_message = @current_community.allowed_emails.present? ? t("people.new.email_is_in_use_or_not_allowed") : t("people.new.email_is_in_use")
- content_for :javascript do
  initialize_signup_form("#{I18n.locale}","#{t("people.new.username_is_in_use")}","#{t("people.new.username_is_invalid")}","#{email_not_accepted_message}","#{t("people.new.captcha_was_wrong")}", "#{t("people.new.invalid_invitation_code")}", #{@current_community.real_name_required?}, #{@current_community.join_with_invite_only?} );

%div{:class => @container_class}
  %div{:class => @grid_class}
    #signup_form
      %h2
        = t('.sign_up')
      = render :file => community_file("signup_information", true)
      - if @current_community.label.eql?("okl")
        %p
          = t('okl.member_id_is_your_username')
          = link_to t("okl.join_here"), "http://www.omakotiliitto.fi/liittymislomake", :class => "green_part_link"
      = form_for @person, :url => APP_CONFIG.login_domain.to_s + people_path do |form| 
        = form.error_messages
        - if @current_community.join_with_invite_only?
          .form_field_container
            = label_tag :invitation_code, t('.invitation_code'), :class => "before_description"
            %span{:class => "small"}= link_to(t('common.what_is_this'), "#", :tabindex => "-1", :id => "help_invitation_code_link", :class => "form_small")
            = text_field_tag "invitation_code", nil, :class => :text_field, :maxlength => "20", :value => (params[:code] || "")
        - elsif params[:code]
          = hidden_field_tag "invitation_code", params[:code]
        .form_field_container 
          = form.label :username, (username_label + ":"), :class => "before_description"
          - unless @current_community.label.eql?("okl")
            %span.tiny_description
              = "(#{t('.visible_to_everybody')})" 
          = form.text_field :username, :class => :text_field, :maxlength => "20"
        .form_field_container
          = form.label :given_name, t('.given_name'), :class => "before_description"
          = form.text_field :given_name, :class => :text_field, :maxlength => "30"
        .form_field_container
          = form.label :family_name, t('.family_name'), :class => "before_description"
          = form.text_field :family_name, :class => :text_field, :maxlength => "30"
        - if @current_community.select_whether_name_is_shown_to_everybody
          .form_field_container
            .signup_checkbox_container
              .signup_checkbox_input_container
                %input{:type => "checkbox", :id => "person_show_real_name_to_other_users", :style => "opacity: 0;", :name => "person[show_real_name_to_other_users]", :checked => true, :value => "1"}
              .signup_checkbox_label_container
                = form.label :show_real_name_to_other_users, t('.show_my_name_to_others'), :class => "checkbox"
        .form_field_container
          = form.label :email, t('.email'), :class => "before_description"
          %span.tiny_description
            = "(#{t('.visible_only_to_you')})"
          = form.text_field :email, :class => :text_field, :maxlenght => "255"
          - # Honey pot: hidden field to detect spammers
          = form.label :email2, "You should not see this field, if CSS is working.", :class => "unwanted_text_field" 
          = form.text_field :email2, :class => "unwanted_text_field", :id => "error_regristration_unwanted_email2"       
        .form_field_container  
          = form.label :password, t('common.password') + ":"
          = form.password_field :password, :class => :text_field, :maxlength => "255"
        .form_field_container  
          = form.label :password2, t('.password_again')
          = form.password_field :password2, :class => :text_field, :maxlength => "255"
        - if APP_CONFIG.use_recaptcha && @current_community.use_captcha
          .form_field_container
            = form.label :recaptcha, t('.enter_captcha') 
            %span{:class => "small"}= link_to(t('common.what_is_this'), "#", :tabindex => "-1", :id => "help_captcha_link")
            #captcha_container
              = recaptcha_tags :ajax => true
        .form_field_container
          .signup_checkbox_container
            .signup_checkbox_input_container
              %input{:type => "checkbox", :id => "person_terms", :style => "opacity: 0;", :name => "person[terms]"}
            .signup_checkbox_label_container
              = form.label :terms, t('.i_accept_the'), :class => "checkbox"
              = link_to t(".terms"), "#", :tabindex => "-1", :id => "terms_link", :class => "form"
        .form_field_container
<<<<<<< HEAD
          = form.label :recaptcha, t('.enter_captcha') 
          %span{:class => "small"}= link_to(t('common.what_is_this'), "#", :tabindex => "-1", :id => "help_captcha_link")
          #captcha_container
            = recaptcha_tags :ajax => true
      .form_field_container
        .signup_checkbox_container
          .signup_checkbox_input_container
            %input{:type => "checkbox", :id => "person_terms", :style => "opacity: 0;", :name => "terms"}
          .signup_checkbox_label_container
            = form.label :terms, t('.i_accept_the'), :class => "checkbox"
            = link_to t(".terms"), "#", :tabindex => "-1", :id => "terms_link" 
      .form_field_container
        = form.hidden_field :consent, :value => @current_community.consent
        = hidden_field_tag :community, @current_community.domain
        = submit_tag(t('.create_new_account'), :class => "send_button")
=======
          = form.hidden_field :consent, :value => @current_community.consent
          = hidden_field_tag :community, @current_community.domain
          = submit_tag(t('.create_new_account'), :class => "send_button")
>>>>>>> c3059249

= render :partial => "help_texts", :collection => ["help_captcha", "terms", "help_invitation_code"], :as => :field
        
        <|MERGE_RESOLUTION|>--- conflicted
+++ resolved
@@ -68,27 +68,10 @@
               = form.label :terms, t('.i_accept_the'), :class => "checkbox"
               = link_to t(".terms"), "#", :tabindex => "-1", :id => "terms_link", :class => "form"
         .form_field_container
-<<<<<<< HEAD
-          = form.label :recaptcha, t('.enter_captcha') 
-          %span{:class => "small"}= link_to(t('common.what_is_this'), "#", :tabindex => "-1", :id => "help_captcha_link")
-          #captcha_container
-            = recaptcha_tags :ajax => true
-      .form_field_container
-        .signup_checkbox_container
-          .signup_checkbox_input_container
-            %input{:type => "checkbox", :id => "person_terms", :style => "opacity: 0;", :name => "terms"}
-          .signup_checkbox_label_container
-            = form.label :terms, t('.i_accept_the'), :class => "checkbox"
-            = link_to t(".terms"), "#", :tabindex => "-1", :id => "terms_link" 
-      .form_field_container
         = form.hidden_field :consent, :value => @current_community.consent
         = hidden_field_tag :community, @current_community.domain
         = submit_tag(t('.create_new_account'), :class => "send_button")
-=======
-          = form.hidden_field :consent, :value => @current_community.consent
-          = hidden_field_tag :community, @current_community.domain
-          = submit_tag(t('.create_new_account'), :class => "send_button")
->>>>>>> c3059249
+
 
 = render :partial => "help_texts", :collection => ["help_captcha", "terms", "help_invitation_code"], :as => :field
         

- content_for :javascript do
  initialize_login_form();

.grid_10.prefix_7.suffix_7
  #login_form
    %h2
      = t('.login_to_kassi')
    = form_tag("#{APP_CONFIG.login_domain}#{sessions_path}",:action => "create") do  
      .form_field_container
        %label{:for => "username"}
<<<<<<< HEAD
          = t('.username') + ":"
        = text_field_tag "person[username]", nil, :value => session[:form_username], :class => :text_field 
      .form_field_container  
        %label{:for => "password"}
          = t('.password') + ":"
        = password_field_tag "person[password]", nil, :class => :text_field  
=======
          = username_label + ":"
        = text_field_tag :username, nil, :value => session[:form_username], :class => :text_field 
      .form_field_container  
        %label{:for => "password"}
          = t('common.password') + ":"
        = password_field_tag :password, nil, :class => :text_field  
>>>>>>> e5c44e32
      .form_field_container
        = hidden_field_tag :community, @current_community.domain
        = submit_tag(t('.login'), :class => "send_button")
      .form_field_container
        .links
          = link_to t('.create_new_account'), sign_up_path
          %br/
          = link_to t('.i_forgot_my_password'), "#", :id => "password_forgotten_link"
    #password_forgotten
      = render :partial => "password_forgotten"<|MERGE_RESOLUTION|>--- conflicted
+++ resolved
@@ -8,21 +8,12 @@
     = form_tag("#{APP_CONFIG.login_domain}#{sessions_path}",:action => "create") do  
       .form_field_container
         %label{:for => "username"}
-<<<<<<< HEAD
-          = t('.username') + ":"
+          = username_label + ":"
         = text_field_tag "person[username]", nil, :value => session[:form_username], :class => :text_field 
       .form_field_container  
         %label{:for => "password"}
-          = t('.password') + ":"
+          = t('common.password') + ":"
         = password_field_tag "person[password]", nil, :class => :text_field  
-=======
-          = username_label + ":"
-        = text_field_tag :username, nil, :value => session[:form_username], :class => :text_field 
-      .form_field_container  
-        %label{:for => "password"}
-          = t('common.password') + ":"
-        = password_field_tag :password, nil, :class => :text_field  
->>>>>>> e5c44e32
       .form_field_container
         = hidden_field_tag :community, @current_community.domain
         = submit_tag(t('.login'), :class => "send_button")

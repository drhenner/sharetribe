--- conflicted
+++ resolved
@@ -188,13 +188,8 @@
           render "public/501.html", :layout => false and return
         end
       else # HTTP_REFERER is known: redirect back there with error message
-<<<<<<< HEAD
-         I18n.locale = params[:locale] if params[:locale]
+        I18n.locale = params[:locale] if params[:locale]
         flash[:error] = ["error_with_session", t("layouts.notifications.login_again"), login_path]
-=======
-        I18n.locale = params[:locale] if params[:locale]
-        flash[:error] = ["error_with_session", t("layouts.notifications.login_again"), new_session_path]
->>>>>>> c3059249
         redirect_to "#{ApplicationHelper.pick_referer_domain_part_from_request(request)}/#{ I18n.locale}"
       end
 
@@ -237,14 +232,9 @@
       e.action            = "#{self.class}\##{action_name}"
       e.test_group_number = @current_user ? @current_user.test_group_number : nil
       begin
-<<<<<<< HEAD
         if (params["file"] || (params["listing"] && params["listing"]["listing_images_attributes"] ||
             params["person"] && params["person"]["image"]))
           # This case breaks iomage upload (reason unknown) if we use to_json, so we'll have to skip it 
-=======
-        if (params["file"] || (params["listing"] && params["listing"]["listing_images_attributes"]))
-          # This case breaks iomage upload (reason unknown) if we use to_json, so we'll have to skip it
->>>>>>> c3059249
           e.parameters    = params.inspect.gsub('=>', ':')
         else  #normal case
           e.parameters    = request.filtered_parameters.to_json

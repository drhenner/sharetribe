--- conflicted
+++ resolved
@@ -128,16 +128,10 @@
 
     # Otherwise pick the domain normally from the request subdomain
     if @current_community = Community.find_by_domain(request.subdomain)
-<<<<<<< HEAD
       
       #Store to thread the service_name used by current community, so that it can be included in all translations
       ApplicationHelper.store_community_service_name_to_thread(service_name)
        
-      if @current_user && @current_user.communities.include?(@current_community)
-        @current_community_membership = CommunityMembership.find_by_person_id_and_community_id(@current_user.id, @current_community.id)
-        unless @current_community_membership.last_page_load_date && @current_community_membership.last_page_load_date.to_date.eql?(Date.today)
-          Delayed::Job.enqueue(PageLoadedJob.new(@current_community_membership.id, request.host))
-=======
       if @current_user
         if @current_user.communities.include?(@current_community)
           @current_community_membership = CommunityMembership.find_by_person_id_and_community_id(@current_user.id, @current_community.id)
@@ -153,7 +147,6 @@
             logger.info "Controller: #{controller_name} Action: #{action_name}"
           end
           redirect_to new_community_membership_path
->>>>>>> 232f4a2e
         end
       elsif @current_community.private?
         return if "homepage".eql?(controller_name) && "sign_in".eql?(action_name)

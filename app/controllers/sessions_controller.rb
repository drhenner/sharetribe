--- conflicted
+++ resolved
@@ -173,13 +173,6 @@
     end
   end
   
-<<<<<<< HEAD
-  def change_mistyped_email
-    
-  end
-  
-=======
->>>>>>> 8a9c0483
   def facebook
     @person = Person.find_for_facebook_oauth(request.env["omniauth.auth"], @current_user)
 

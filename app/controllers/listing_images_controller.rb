--- conflicted
+++ resolved
@@ -80,19 +80,9 @@
       unless listing_image.image_downloaded
         listing_image.delay.download_from_url(url)
       end
-<<<<<<< HEAD
-      render json: ListingImageJSAdapter.new(listing_image).to_json, status: 202
-=======
-      render json: {
-        id: listing_image.id,
-        removeUrl: listing_image_path(listing_image),
-        processedPollingUrl: image_status_listing_image_path(listing_image)
-      },
-      :content_type => 'text/plain', # Browsers without XHR fileupload support do not support other dataTypes than text
-      status: 202
->>>>>>> ca6753da
+      render json: ListingImageJSAdapter.new(listing_image).to_json, status: 202, content_type: 'text/plain' # Browsers without XHR fileupload support do not support other dataTypes than text
     else
-      render json: {:errors => listing_image.errors.full_messages}, status: 400
+      render json: {:errors => listing_image.errors.full_messages}, status: 400, content_type: 'text/plain'
     end
   end
 

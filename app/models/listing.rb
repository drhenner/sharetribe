--- conflicted
+++ resolved
@@ -39,16 +39,10 @@
   scope :offers, :conditions => { :listing_type => 'offer' }, :include => [ :listing_images ], :order => "listings.created_at DESC"
   scope :rideshare, :conditions => { :category => "rideshare"}
   
-<<<<<<< HEAD
   scope :currently_open, :conditions => ["open = '1' AND (valid_until IS NULL OR valid_until > ?)", DateTime.now]
-  scope :public, :conditions  => "visibility = 'everybody'"
-  scope :private, :conditions  => "visibility <> 'everybody'"
-=======
-  scope :open, :conditions => ["open = '1' AND (valid_until IS NULL OR valid_until > ?)", DateTime.now]
   scope :public, :conditions  => "privacy = 'public'"
   scope :private, :conditions  => "privacy = 'private'"
->>>>>>> f82558a8
-  
+
   VALID_TYPES = ["offer", "request"]
   VALID_CATEGORIES = ["item", "favor", "rideshare", "housing"]
   VALID_SHARE_TYPES = {

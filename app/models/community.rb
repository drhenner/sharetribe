--- conflicted
+++ resolved
@@ -299,12 +299,6 @@
   # Generates the customization stylesheet scss files to app/assets
   # This should be run before assets:precompile in order to precompile stylesheets for each community that has customizations
   def self.generate_customization_stylesheets
-<<<<<<< HEAD
-    Community.with_customizations.each do |community|
-      puts "Generating custom CSS for #{community.name('en')}"
-      STDOUT.flush # trying to get the prints out sooner while deploying to heroku
-      community.generate_customization_stylesheet
-=======
     puts "Reset all custom CSS urls"
     Community.reset_custom_stylesheets!
 
@@ -313,7 +307,6 @@
     puts "Genarete custom CSS for #{with_customizations_prioritized.count} communities"
     with_customizations_prioritized.each do |community|
       Delayed::Job.enqueue(CompileCustomStylesheetJob.new(community.id))
->>>>>>> 1e44dec1
     end
   end
   

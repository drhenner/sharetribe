require 'json'
require 'rest_client'
require 'httpclient'

# This class represents a person (a user of Kassi). Most of the person
# information is stored in ASI that is accessed via PersonConnection class.
# Because the delays in the http requests, we use some caching to store the
# results of the ASI-requests.

class Person < ActiveRecord::Base
  
  include ErrorsHelper
  
  PERSON_HASH_CACHE_EXPIRE_TIME = 15.minutes
  PERSON_NAME_CACHE_EXPIRE_TIME = 3.hours  
    
  attr_accessor :guid, :password, :password2, :username, :email, :form_username,
                :form_given_name, :form_family_name, :form_password, 
                :form_password2, :form_email, :consent
  
  attr_protected :is_admin

  has_many :listings, :dependent => :destroy, :foreign_key => "author_id"
  has_many :offers, 
           :foreign_key => "author_id", 
           :class_name => "Listing", 
           :conditions => { :listing_type => "offer" },
           :order => "id DESC"
  has_many :requests, 
           :foreign_key => "author_id", 
           :class_name => "Listing", 
           :conditions => { :listing_type => "request" },
           :order => "id DESC"
  
  has_many :participations, :dependent => :destroy 
  has_many :conversations, :through => :participations
  has_many :authored_testimonials, :class_name => "Testimonial", :foreign_key => "author_id"
  has_many :received_testimonials, :class_name => "Testimonial", :foreign_key => "receiver_id", :order => "id DESC"
  has_many :messages, :foreign_key => "sender_id"
  has_many :badges, :dependent => :destroy 
  has_many :notifications, :foreign_key => "receiver_id", :order => "id DESC"
  has_many :authored_comments, :class_name => "Comment", :foreign_key => "author_id"
<<<<<<< HEAD
  has_one :location, :conditions => ['location_type = ?', 'person'], :dependent => :destroy
=======
  has_many :community_memberships, :dependent => :destroy 
  has_many :communities, :through => :community_memberships
>>>>>>> 107ee0ba
  
  EMAIL_NOTIFICATION_TYPES = [
    "email_about_new_messages",
    "email_about_new_comments_to_own_listing",
    "email_when_conversation_accepted",
    "email_when_conversation_rejected",
    "email_about_new_badges",
    "email_about_new_received_testimonials",
    "email_about_accept_reminders",
    "email_about_testimonial_reminders"
    
    # These should not yet be shown in UI, although they might be stored in DB
    # "email_when_new_friend_request",
    # "email_when_new_feedback_on_transaction",
    # "email_when_new_listing_from_friend"
  ] 
    
  serialize :preferences
  
  # Returns conversations for the "received" and "sent" actions
  def messages_that_are(action)
    conversations.joins(:participations).where("participations.last_#{action}_at IS NOT NULL").order("participations.last_#{action}_at DESC").uniq
  end
  
  def feedback_average
    ((received_testimonials.average(:grade) * 4 + 1) * 10).round / 10.0
  end
  
  # Create a new person to ASI and Kassi.
  def self.create(params, cookie, asi_welcome_mail = false)
    
    # Try to create the person to ASI
    person_hash = {:person => params.slice(:username, :password, :email, :consent), :welcome_email => asi_welcome_mail}
    response = PersonConnection.create_person(person_hash, cookie)

    # Pick id from the response (same id in kassi and ASI DBs)
    params[:id] = response["entry"]["id"]
    
    # Because ASI now associates the used cookie to a session for the newly created user
    # Change the KassiCookie to nil if it was used (because now it is no more an app-only cookie) 
    Session.update_kassi_cookie   if  (cookie == Session.kassi_cookie)    
    
    # Add name information for the person to ASI 
    params["given_name"] = params["given_name"].slice(0, 28)
    params["family_name"] = params["family_name"].slice(0, 28)
    Person.remove_root_level_fields(params, "name", ["given_name", "family_name"])  
    PersonConnection.put_attributes(params.except(:username, :email, :password, :password2, :locale, :terms, :id, :test_group_number, :consent), params[:id], cookie)
    
    # Create locally with less attributes 
    super(params.except(:username, :email, "name", :terms, :consent))
  end 
  
  def set_default_preferences
    self.preferences = {}
    EMAIL_NOTIFICATION_TYPES.each { |t| self.preferences[t] = true }
    save
  end
  
  # Creates a record to local DB with given id
  # Should be used only with ids that exist also in ASI
  def self.add_to_kassi_db(id)
    person = Person.new({:id => id })
    if person.save
      return person
    else
      return nil
      logger.error { "Error storing person to Kassi DB with ID: #{id}" }
    end
  end


  # Using GUID string as primary key and id requires little fixing like this
  def initialize(params={})
    self.guid = params[:id] #store GUID to temporary attribute
    super(params)
  end
  
  def after_initialize
    #self.id may already be correct in this point so use ||=
    self.id ||= self.guid
  end
  
  def self.search(query)
    cookie = Session.kassi_cookie
    begin
      person_hash = PersonConnection.search(query, cookie)
    rescue RestClient::ResourceNotFound => e
      #Could not find person with that id in ASI Database!
      return nil
    end  
    return person_hash
  end
  
  def self.search_by_phone_number(number)
    cookie = Session.kassi_cookie
    begin
      person_hash = PersonConnection.search_by_phone_number(number, cookie)
    rescue RestClient::ResourceNotFound => e
      #Could not find person with that id in ASI Database!
      return nil
    end  
    return person_hash["entry"][0]
  end
  
  def self.username_available?(username, cookie=Session.kassi_cookie)
    resp = PersonConnection.availability({:username => username}, cookie)
    if resp["entry"] && resp["entry"][0]["username"] && resp["entry"][0]["username"] == "unavailable"
      return false
    else
      return true
    end
  end

  def self.email_available?(email, cookie=Session.kassi_cookie)
    resp = PersonConnection.availability({:email => email}, cookie)
    if resp["entry"] && resp["entry"][0]["email"] && resp["entry"][0]["email"] == "unavailable"
      return false
    else
      return true
    end
  end
  
  def username(cookie=nil)
    # No expire time, because username doesn't change (at least not yet)
    Rails.cache.fetch("person_username/#{self.id}") {username_from_person_hash(cookie)}  
  end
  
  def username_from_person_hash(cookie=nil)
    if new_record?
      return form_username ? form_username : ""
    end
    person_hash = get_person_hash(cookie)
    return "Person not found!" if person_hash.nil?
    return person_hash["username"]
  end
  
  def name_or_username(cookie=nil)
    # First check the person name cache (which is common to all users)
    # If not found use the person_hash cache (which is separate for each asker)
    
    Rails.cache.fetch("person_name/#{self.id}", :expires_in => PERSON_NAME_CACHE_EXPIRE_TIME) {name_or_username_from_person_hash(cookie)}
  end
      
  def name_or_username_from_person_hash(cookie=nil)
    person_hash = get_person_hash(cookie)
    return "Person not found!" if person_hash.nil?
    
    if person_hash["name"] && person_hash["name"]["unstructured"] && person_hash["name"]["unstructured"] =~ /\S/
      return person_hash["name"]["unstructured"]
    else
      return person_hash["username"]
    end
  end
  
  def name(cookie=nil)
    # We rather return the username than blank if no name is set
    return name_or_username(cookie)
  end
  
  def given_name_or_username(cookie=nil)
    unless given_name(cookie).blank?
      return given_name(cookie)
    else
      return username(cookie)
    end
    
    person_hash = get_person_hash(cookie)
    return "Not found!" if person_hash.nil?
    if person_hash["name"].nil? || person_hash["name"]["given_name"].blank?
      return person_hash["username"]
    end
    return person_hash["name"]["given_name"]
  end
  
  def given_name(cookie=nil)
    if new_record?
      return form_given_name ? form_given_name : ""
    end
    
    return Rails.cache.fetch("person_given_name/#{self.id}", :expires_in => PERSON_NAME_CACHE_EXPIRE_TIME) {given_name_from_person_hash(cookie)} 
  end
  
  def given_name_from_person_hash(cookie)
    person_hash = get_person_hash(cookie)
    return "Not found!" if person_hash.nil?
    unless person_hash["name"].nil? || person_hash["name"]["given_name"].blank?
      return person_hash["name"]["given_name"]
    else
      return ""
    end
  end
  
  def set_given_name(name, cookie)
    update_attributes({:name => {:given_name => name } }, cookie)
  end
  
  def family_name(cookie=nil)
    if new_record?
      return form_family_name ? form_family_name : ""
    end
    person_hash = get_person_hash(cookie)
    return "Not found!" if person_hash.nil?
    return "" if person_hash["name"].nil?
    return person_hash["name"]["family_name"]
  end
  
  def set_family_name(name, cookie)
    update_attributes({:name => {:family_name => name } }, cookie)
  end
  
  def street_address(cookie=nil)
    person_hash = get_person_hash(cookie)
    return "Not found!" if person_hash.nil?
    return "" if person_hash["address"].nil?
    return person_hash["address"]["street_address"]
  end
  
  def set_street_address(street_address, cookie)
    update_attributes({:address => {:street_address => street_address } }, cookie)
  end
  
  def postal_code(cookie=nil)
    person_hash = get_person_hash(cookie)
    return "Not found!" if person_hash.nil?
    return "" if person_hash["address"].nil?
    return person_hash["address"]["postal_code"]
  end
  
  def set_postal_code(postal_code, cookie)
    update_attributes({:address => {:postal_code => postal_code } }, cookie)
  end
  
  def locality(cookie=nil)
    person_hash = get_person_hash(cookie)
    return "Not found!" if person_hash.nil?
    return "" if person_hash["address"].nil?
    return person_hash["address"]["locality"]
  end
  
  def set_locality(locality, cookie)
    update_attributes({:address => {:locality => locality } }, cookie)
  end
  
  def unstructured_address(cookie=nil)
    person_hash = get_person_hash(cookie)
    return "Not found!" if person_hash.nil?
    return "" if person_hash["address"].nil?
    return person_hash["address"]["unstructured"]
  end
  
  def phone_number(cookie=nil)
    person_hash = get_person_hash(cookie)
    return "Person not found!" if person_hash.nil?
    
    return person_hash["phone_number"]
  end
  
  def set_phone_number(number, cookie)
    update_attributes({:phone_number => number}, cookie)
  end
  
  def email(cookie=nil)
    if new_record?
      return form_email ? form_email : ""
    end
    person_hash = get_person_hash(cookie)
    return "Person not found!" if person_hash.nil?
    
    return person_hash["email"]
  end
  
  def set_email(email, cookie)
    update_attributes({:email => email}, cookie)
  end
  
  def password(cookie = nil)
    if new_record?
      return form_password ? form_password : ""
    end
    person_hash = get_person_hash(cookie)
    return "Person not found!" if person_hash.nil?
    
    return person_hash["password"]
  end
  
  def set_password(password, cookie)
    update_attributes({:password => password}, cookie)
  end
  
  def password2
    if new_record?
      return form_password2 ? form_password2 : ""
    end
  end
  
  def description(cookie=nil)
    person_hash = get_person_hash(cookie)
    return "Person not found!" if person_hash.nil?
    
    return person_hash["description"]
  end
  
  def set_description(description, cookie)
    update_attributes({:description => description}, cookie)
  end
  
  # Returns friends of this person as an array of Person objects
  def friends(cookie)
    Person.find_kassi_users_by_ids(get_friend_ids(cookie))
  end
  
  # Returns ids of friends (in ASI) of this person
  def get_friend_ids(cookie)
    Person.get_person_ids(get_friends(cookie))
  end
  
  # Returns those people who are also kassi users
  def self.find_kassi_users_by_ids(ids)
    Person.find_by_sql("SELECT * FROM people WHERE id IN ('" + ids.join("', '") + "')")
  end
  
  def add_as_friend(friend_id, cookie)
    PersonConnection.add_as_friend(friend_id, self.id, cookie)
  end
  
  def remove_from_friends(friend_id, cookie)
    PersonConnection.remove_from_friends(friend_id, self.id, cookie)
  end
  
  def remove_pending_friend_request(friend_id, cookie)
    PersonConnection.remove_from_friends(friend_id, self.id, cookie)
  end
  
  # Retrieves friends of this person from ASI
  def get_friends(cookie)
    friend_hash = PersonConnection.get_friends(self.id, cookie)
    return friend_hash
  end
  
  def get_friend_requests(cookie)
    request_hash = PersonConnection.get_pending_friend_requests(self.id, cookie)
    return request_hash
  end
  
  def update_attributes(params, cookie=nil)
    if params[:preferences]
      super(params)
    else  
      #Handle location information
	if self.location
		self.location.delete
	end
        if params[:location]
	self.location = Location.new(params[:location])
	params[:location].each {|key| params[:location].delete(key)}
	params.delete(:location)
        end

      #Handle name part parameters also if they are in hash root level
      Person.remove_root_level_fields(params, "name", ["given_name", "family_name"])
      Person.remove_root_level_fields(params, "address", ["street_address", "postal_code", "locality"]) 

      # Expire the person_hash cache everytime 
      # (we can do this only for the current sessions, so the other users will see the old info for the PERSON_HASH_CACHE_EXPIRE_TIME
      Person.cache_delete(id, cookie)
      Person.cache_delete(id, nil) # also the delete the data fetched and cached without a cookie
      Person.cache_delete(id, Session.kassi_cookie) # also the delete the data fetched and cached with the Kassi's (app only) cookie
      # Expire also the name_caches every time, because it's hard to detecet changes in names if they are changed to empty
      Rails.cache.delete("person_name/#{self.id}")
      Rails.cache.delete("person_given_name/#{self.id}")
       
      PersonConnection.put_attributes(params.except("password2"), self.id, cookie)    
    end
  end
  
  def update_avatar(file, cookie)
    path = file.path
    original_filename = file.original_filename
    new_path = path.gsub(/\/[^\/]+\Z/, "/#{original_filename}")
    
    logger.info "path #{path} original_filename #{original_filename} new_path #{new_path}"
    
    #rename the file to get a suffix and content type accepted by COS
    File.rename(path, new_path)
    
    file_to_post = File.new(new_path)
    
    logger.info "FILE TO POST #{file_to_post.path}"
    success = true
    begin 
      PersonConnection.update_avatar(file_to_post, self.id, cookie)
    rescue Exception => e
      logger.info "ASI error: #{e.message.to_s}"
      success = false
      begin
        File.delete(path)
      rescue
        #don't care if fails
      end
    end
    File.delete(new_path) if file_to_post || file_to_post.exists?
    return success
  end
  
  def get_person_hash(cookie=nil)
    cookie = Session.kassi_cookie if cookie.nil?
    
    begin
      person_hash = Person.cache_fetch(id,cookie)
    rescue RestClient::ResourceNotFound => e
      #Could not find person with that id in ASI Database!
      return nil
    end
    
    return person_hash["entry"]
  end
  
  def friend_status(cookie = nil)
    person_hash = get_person_hash(cookie)
    return "Person not found!" if person_hash.nil?
    return person_hash["connection"]
  end
  
  # Takes a person hash from ASI and extracts ids from it
  # into an array.
  def self.get_person_ids(person_hash)
    return nil if person_hash.nil?
    person_hash["entry"].collect { |person| person["id"] }
  end
  
  # Returns true if the person has global admin rights in Kassi.
  def is_admin?
    is_admin == 1
  end
    
  # Starts following a listing
  def follow(listing)
    followed_listings << listing
  end
  
  # Unfollows a listing
  def unfollow(listing)
    followed_listings.delete(listing)
  end
  
  # Checks if this user is following the given listing
  def is_following?(listing)
    followed_listings.include?(listing)
  end
  
  # Updates the user following status based on the given status
  # for the given listing
  def update_follow_status(listing, status)
    unless id == listing.author.id
      if status
        follow(listing) unless is_following?(listing)
      else
        unfollow(listing) if is_following?(listing)
      end
    end
  end
  
  def create_listing(params)
    listings.create params
  end
  
  def read(conversation)
    conversation.participations.where(["person_id LIKE ?", self.id]).first.update_attribute(:is_read, true)
  end
  
  # Methods to simplify the cache access
  
  def self.cache_fetch(id,cookie)
    #PersonConnection.get_person(id, cookie)
    Rails.cache.fetch(cache_key(id,cookie), :expires_in => PERSON_HASH_CACHE_EXPIRE_TIME) {PersonConnection.get_person(id, cookie)}
  end
  
  def self.cache_write(person_hash,id,cookie)
    Rails.cache.write(cache_key(id,cookie), person_hash, :expires_in => PERSON_HASH_CACHE_EXPIRE_TIME)
  end
    
  def self.cache_delete(id,cookie)
    Rails.cache.delete(cache_key(id,cookie))
  end
  
  def give_badge(badge_name, host)
    unless has_badge?(badge_name)
      badge = Badge.create(:person_id => id, :name => badge_name)
      BadgeNotification.create(:badge_id => badge.id, :receiver_id => id)
      if preferences["email_about_new_badges"]
        PersonMailer.new_badge(badge, host).deliver
      end
    end
  end
  
  def has_badge?(badge)
    ! badges.find_by_name(badge).nil?
  end
  
  def mark_all_notifications_as_read
    Notification.update_all("is_read = 1", ["is_read = 0 AND receiver_id = ?", id])
  end
  
  def grade_amounts
    grade_amounts = []
    Testimonial::GRADES.each_with_index do |grade, index|
      grade_amounts[Testimonial::GRADES.size - 1 - index] = [grade[0], received_testimonials.where(:grade => grade[1][:db_value]).count, grade[1][:form_value]]
    end  
    return grade_amounts  
  end
  
  def can_give_feedback_on?(conversation)
    participation = Participation.find_by_person_id_and_conversation_id(id, conversation.id)
    participation.feedback_can_be_given?
  end
  
  def badges_visible_to?(person)
    if person
      self.eql?(person) ? true : [2,4].include?(person.test_group_number)
    else
      false
    end
  end
  
  def consent(community)
    community_memberships.find_by_community_id(community.id).consent
  end
  
  def is_admin_of?(community)
    community_memberships.find_by_community_id(community.id).admin?
  end
  
  def has_admin_rights_in?(community)
    is_admin? || is_admin_of?(community)
  end
  
  private
  
  # This method constructs a key to be used in caching.
  # Important thing is that cache contains peoples profiles, but
  # the contents stored may be different, depending on who's asking.
  # Therefore the key contains person_id and a hash calculated from cookie.
  # (Cookie is different for each asker.)
  def self.cache_key(id,cookie)
    "person_hash.#{id}_asked_by.#{cookie.hash}"
  end
  
  def self.groups_cache_key(id,cookie)
    "person_groups_hash.#{id}_asked_by.#{cookie.hash}"
  end
  
  def self.remove_root_level_fields(params, field_type, fields)
    fields.each do |field|
      if params[field] && (params[field_type].nil? || params[field_type][field].nil?)
        params.update({field_type => Hash.new}) if params[field_type].nil?
        params[field_type].update({field => params[field]})
        params.delete(field)
      end
    end
  end
  
end<|MERGE_RESOLUTION|>--- conflicted
+++ resolved
@@ -40,12 +40,9 @@
   has_many :badges, :dependent => :destroy 
   has_many :notifications, :foreign_key => "receiver_id", :order => "id DESC"
   has_many :authored_comments, :class_name => "Comment", :foreign_key => "author_id"
-<<<<<<< HEAD
   has_one :location, :conditions => ['location_type = ?', 'person'], :dependent => :destroy
-=======
   has_many :community_memberships, :dependent => :destroy 
   has_many :communities, :through => :community_memberships
->>>>>>> 107ee0ba
   
   EMAIL_NOTIFICATION_TYPES = [
     "email_about_new_messages",

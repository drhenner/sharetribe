--- conflicted
+++ resolved
@@ -2,32 +2,13 @@
   
   belongs_to :listing
   
-<<<<<<< HEAD
-  paperclip_options = {
-        :styles => { :medium => "300x640>", :thumb => "85x85#", :original => "640x640>", :email => "150x100#" },
-        :path => ":rails_root/public/system/:attachment/:id/:style/:filename",
-        :url => "/system/:attachment/:id/:style/:filename"
-        }
-  if APP_CONFIG.s3_bucket_name && APP_CONFIG.aws_access_key_id && APP_CONFIG.aws_secret_access_key
-    paperclip_options.merge!({
-      :path => "images/:class/:attachment/:id/:style/:filename",
-      :url => "/system/:class/:attachment/:id/:style/:filename",
-      :storage => :s3,
-      :s3_protocol => 'https',
-      :s3_credentials => {
-            :bucket            => APP_CONFIG.s3_bucket_name, 
-            :access_key_id     => APP_CONFIG.aws_access_key_id, 
-            :secret_access_key => APP_CONFIG.aws_secret_access_key 
-      }
-    })
-  end
-=======
   paperclip_options = PaperclipHelper.paperclip_default_options.merge!({:styles => { 
         :medium => "300x640>", 
         :thumb => "85x85#", 
-        :original => "640x640>"
+        :original => "640x640>", 
+        :email => "150x100#"
   }})
->>>>>>> ddf2f64a
+
   
   has_attached_file :image, paperclip_options
   validates_attachment_presence :image

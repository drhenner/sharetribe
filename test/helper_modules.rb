--- conflicted
+++ resolved
@@ -104,14 +104,7 @@
   end
 
   # This is loaded only once before running the whole test set
-<<<<<<< HEAD
-  def load_default_test_data_to_db_before_tests
-    # Remove persistent data in case there is any
-    DatabaseCleaner.clean_with(:truncation)
-
-=======
   def load_default_test_data_to_db_before_suite
->>>>>>> b5385830
     community1 = FactoryGirl.create(:community, :domain => "test", :name => "Test", :consent => "test_consent0.1", :settings => {"locales" => ["en", "fi"]}, :real_name_required => true, :news_enabled => false, :all_users_can_add_news => false)
     community2 = FactoryGirl.create(:community, :domain => "test2", :name => "Test2", :consent => "KASSI_FI1.0", :settings => {"locales" => ["en"]}, :real_name_required => true, :allowed_emails => "@example.com")
     community3 = FactoryGirl.create(:community, :domain => "test3", :name => "Test3", :consent => "KASSI_FI1.0", :settings => {"locales" => ["en"]}, :real_name_required => true)
@@ -160,10 +153,6 @@
     :address => "kassi_testperson2@example.com",
     :send_notifications => true,
     :confirmed_at => "2012-05-04 18:17:04")
-<<<<<<< HEAD
-
-=======
->>>>>>> b5385830
   end
 
 end
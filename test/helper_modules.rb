--- conflicted
+++ resolved
@@ -103,20 +103,11 @@
     
   end
 
-<<<<<<< HEAD
-
-  # This method is called every time a new test is started
-=======
->>>>>>> 9d7d943c
   def load_default_test_data_to_db
     community1 = FactoryGirl.create(:community, :domain => "test", :name => "Test", :consent => "test_consent0.1", :settings => {"locales" => ["en", "fi"]}, :real_name_required => true, :news_enabled => false, :all_users_can_add_news => false)
     community2 = FactoryGirl.create(:community, :domain => "test2", :name => "Test2", :consent => "KASSI_FI1.0", :settings => {"locales" => ["en"]}, :real_name_required => true, :allowed_emails => "@example.com")
     community3 = FactoryGirl.create(:community, :domain => "test3", :name => "Test3", :consent => "KASSI_FI1.0", :settings => {"locales" => ["en"]}, :real_name_required => true)
 
-<<<<<<< HEAD
-=======
-
->>>>>>> 9d7d943c
     person1 = FactoryGirl.create(:person, :username => "kassi_testperson1", :is_admin => 0, "locale" => "en", :encrypted_password => "64ae669314a3fb4b514fa5607ef28d3e1c1937a486e3f04f758270913de4faf5", :password_salt => "vGpGrfvaOhp3", :given_name => "Kassi", :family_name => "Testperson1", :phone_number => "0000-123456", :created_at => "2012-05-04 18:17:04")
     person2 = FactoryGirl.create(:person, :username => "kassi_testperson2", :is_admin => false, :locale => "en", :encrypted_password => "72bf5831e031cbcf2e226847677fccd6d8ec6fe0673549a60abb5fd05f726462", :password_salt => "zXklAGLwt7Cu", :given_name => "Kassi", :family_name => "Testperson2", :created_at => "2012-05-04 18:17:04")
 
@@ -154,14 +145,8 @@
     :send_notifications => true,
     :confirmed_at => "2012-05-04 18:17:04")
 
-<<<<<<< HEAD
+
     [community1, community2, community3].each { |c| CategoriesHelper.load_test_categories_and_transaction_types_to_db(c) }
   end
 
-=======
-  end
-
-  
-  
->>>>>>> 9d7d943c
 end
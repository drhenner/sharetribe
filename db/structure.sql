--- conflicted
+++ resolved
@@ -1872,11 +1872,9 @@
 
 INSERT INTO schema_migrations (version) VALUES ('20140613132734');
 
-<<<<<<< HEAD
 INSERT INTO schema_migrations (version) VALUES ('20140623112935');
-=======
+
 INSERT INTO schema_migrations (version) VALUES ('20140701081453');
->>>>>>> 4e204884
 
 INSERT INTO schema_migrations (version) VALUES ('20140701135724');
 

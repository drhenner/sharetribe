--- conflicted
+++ resolved
@@ -1867,7 +1867,6 @@
 
 INSERT INTO schema_migrations (version) VALUES ('20140611094703');
 
-<<<<<<< HEAD
 INSERT INTO schema_migrations (version) VALUES ('20140612084036');
 
 INSERT INTO schema_migrations (version) VALUES ('20140613132734');
@@ -1880,11 +1879,4 @@
 
 INSERT INTO schema_migrations (version) VALUES ('20140703074142');
 
-INSERT INTO schema_migrations (version) VALUES ('20140703075424');
-=======
-INSERT INTO schema_migrations (version) VALUES ('20140701081453');
-
-INSERT INTO schema_migrations (version) VALUES ('20140703074142');
-
-INSERT INTO schema_migrations (version) VALUES ('20140703075424');
->>>>>>> fe38402e
+INSERT INTO schema_migrations (version) VALUES ('20140703075424');
# This file is auto-generated from the current state of the database. Instead
# of editing this file, please use the migrations feature of Active Record to
# incrementally modify your database, and then regenerate this schema definition.
#
# Note that this schema.rb definition is the authoritative source for your
# database schema. If you need to create the application database on another
# system, you should be using db:schema:load, not running all the migrations
# from scratch. The latter is a flawed and unsustainable approach (the more migrations
# you'll amass, the slower it'll run and the greater likelihood for issues).
#
# It's strongly recommended to check this file into your version control system.

ActiveRecord::Schema.define(:version => 20120909143322) do

  create_table "badges", :force => true do |t|
    t.string   "person_id"
    t.string   "name"
    t.datetime "created_at"
    t.datetime "updated_at"
  end

  create_table "cached_ressi_events", :force => true do |t|
    t.string   "user_id"
    t.string   "application_id"
    t.string   "session_id"
    t.string   "ip_address"
    t.string   "action"
    t.text     "parameters"
    t.string   "return_value"
    t.text     "headers"
    t.string   "semantic_event_id"
    t.datetime "created_at"
    t.datetime "updated_at"
    t.integer  "test_group_number"
  end

  create_table "comments", :force => true do |t|
    t.string   "author_id"
    t.integer  "listing_id"
    t.text     "content"
    t.datetime "created_at"
    t.datetime "updated_at"
  end

  add_index "comments", ["listing_id"], :name => "index_comments_on_listing_id"

  create_table "communities", :force => true do |t|
    t.string   "name"
    t.string   "domain"
    t.datetime "created_at"
    t.datetime "updated_at"
    t.text     "settings"
    t.string   "consent"
    t.boolean  "email_admins_about_new_members",            :default => false
    t.boolean  "use_fb_like",                               :default => false
    t.boolean  "real_name_required",                        :default => true
    t.boolean  "feedback_to_admin",                         :default => false
    t.boolean  "automatic_newsletters",                     :default => true
    t.boolean  "join_with_invite_only",                     :default => false
    t.boolean  "use_captcha",                               :default => true
    t.boolean  "email_confirmation",                        :default => false
    t.text     "allowed_emails"
    t.boolean  "users_can_invite_new_users",                :default => false
    t.boolean  "select_whether_name_is_shown_to_everybody", :default => false
    t.boolean  "news_enabled",                              :default => true
    t.boolean  "private",                                   :default => false
    t.string   "label"
    t.boolean  "all_users_can_add_news",                    :default => true
    t.boolean  "show_date_in_listings_list",                :default => false
    t.boolean  "custom_frontpage_sidebar",                  :default => false
    t.boolean  "event_feed_enabled",                        :default => true
    t.string   "slogan"
    t.text     "description"
    t.string   "category",                                  :default => "other"
    t.integer  "members_count",                             :default => 0
    t.boolean  "polls_enabled",                             :default => false
    t.string   "plan"
    t.integer  "user_limit"
    t.float    "monthly_price_in_euros"
  end

  create_table "communities_listings", :id => false, :force => true do |t|
    t.integer "community_id"
    t.integer "listing_id"
  end

  add_index "communities_listings", ["listing_id", "community_id"], :name => "communities_listings"

  create_table "community_memberships", :force => true do |t|
    t.string   "person_id"
    t.integer  "community_id"
    t.boolean  "admin",               :default => false
    t.datetime "created_at"
    t.datetime "updated_at"
    t.string   "consent"
    t.integer  "invitation_id"
    t.datetime "last_page_load_date"
  end

  create_table "contact_requests", :force => true do |t|
    t.string   "email"
    t.datetime "created_at"
    t.datetime "updated_at"
  end

  create_table "conversations", :force => true do |t|
    t.string   "title"
    t.integer  "listing_id"
    t.datetime "created_at"
    t.datetime "updated_at"
    t.string   "status",     :default => "pending"
  end

  create_table "delayed_jobs", :force => true do |t|
    t.integer  "priority",   :default => 0
    t.integer  "attempts",   :default => 0
    t.text     "handler"
    t.text     "last_error"
    t.datetime "run_at"
    t.datetime "locked_at"
    t.datetime "failed_at"
    t.string   "locked_by"
    t.datetime "created_at"
    t.datetime "updated_at"
    t.string   "queue"
  end

  add_index "delayed_jobs", ["priority", "run_at"], :name => "delayed_jobs_priority"

  create_table "devices", :force => true do |t|
    t.string   "person_id"
    t.string   "device_type"
    t.string   "device_token"
    t.datetime "created_at"
    t.datetime "updated_at"
  end

  create_table "emails", :force => true do |t|
    t.string   "person_id"
    t.string   "address"
    t.datetime "confirmed_at"
    t.datetime "confirmation_sent_at"
    t.string   "confirmation_token"
    t.datetime "created_at"
    t.datetime "updated_at"
  end

  add_index "emails", ["address"], :name => "index_emails_on_address", :unique => true

  create_table "event_feed_events", :force => true do |t|
    t.string   "person1_id"
    t.string   "person2_id"
    t.string   "community_id"
    t.integer  "eventable_id"
    t.string   "eventable_type"
    t.string   "category"
    t.boolean  "members_only",   :default => false
    t.datetime "created_at"
    t.datetime "updated_at"
  end

  create_table "feedbacks", :force => true do |t|
    t.text     "content"
    t.string   "author_id"
    t.string   "url"
    t.datetime "created_at"
    t.datetime "updated_at"
    t.integer  "is_handled", :default => 0
    t.string   "email"
  end

  create_table "groups", :force => true do |t|
    t.datetime "created_at"
    t.datetime "updated_at"
  end

  create_table "groups_favors", :id => false, :force => true do |t|
    t.string  "group_id"
    t.integer "favor_id"
  end

  create_table "groups_items", :id => false, :force => true do |t|
    t.string  "group_id"
    t.integer "item_id"
  end

  create_table "groups_listings", :id => false, :force => true do |t|
    t.string  "group_id"
    t.integer "listing_id"
  end

  create_table "invitations", :force => true do |t|
    t.string   "code"
    t.integer  "community_id"
    t.integer  "usages_left"
    t.datetime "valid_until"
    t.string   "information"
    t.datetime "created_at"
    t.datetime "updated_at"
    t.string   "inviter_id"
    t.text     "message"
    t.string   "email"
  end

  create_table "item_reservations", :force => true do |t|
    t.integer  "item_id"
    t.integer  "reservation_id"
    t.integer  "amount"
    t.datetime "created_at"
    t.datetime "updated_at"
  end

  create_table "listing_followers", :id => false, :force => true do |t|
    t.string  "person_id"
    t.integer "listing_id"
  end

  create_table "listing_images", :force => true do |t|
    t.integer  "listing_id"
    t.datetime "created_at"
    t.datetime "updated_at"
    t.string   "image_file_name"
    t.string   "image_content_type"
    t.integer  "image_file_size"
    t.datetime "image_updated_at"
  end

  add_index "listing_images", ["listing_id"], :name => "index_listing_images_on_listing_id"

  create_table "listings", :force => true do |t|
    t.string   "author_id"
    t.string   "category"
    t.string   "title"
    t.integer  "times_viewed",  :default => 0
    t.string   "language"
    t.datetime "created_at"
    t.datetime "updated_at"
    t.datetime "last_modified"
    t.string   "visibility",    :default => "everybody"
    t.string   "listing_type"
    t.text     "description"
    t.string   "origin"
    t.string   "destination"
    t.datetime "valid_until"
    t.boolean  "delta",         :default => true,        :null => false
    t.boolean  "open",          :default => true
    t.string   "share_type"
  end

  add_index "listings", ["listing_type"], :name => "index_listings_on_listing_type"
  add_index "listings", ["open"], :name => "index_listings_on_open"
  add_index "listings", ["visibility"], :name => "index_listings_on_visibility"

  create_table "locations", :force => true do |t|
    t.float    "latitude"
    t.float    "longitude"
    t.string   "address"
    t.string   "google_address"
    t.datetime "created_at"
    t.datetime "updated_at"
    t.integer  "listing_id"
    t.string   "person_id"
    t.string   "location_type"
    t.integer  "community_id"
  end

  create_table "messages", :force => true do |t|
    t.string   "sender_id"
    t.text     "content"
    t.datetime "created_at"
    t.datetime "updated_at"
    t.integer  "conversation_id"
  end

  create_table "news_items", :force => true do |t|
    t.string   "title"
    t.text     "content"
    t.integer  "community_id"
    t.string   "author_id"
    t.datetime "created_at"
    t.datetime "updated_at"
  end

  create_table "notifications", :force => true do |t|
    t.string   "receiver_id"
    t.string   "type"
    t.boolean  "is_read",         :default => false
    t.integer  "badge_id"
    t.datetime "created_at"
    t.datetime "updated_at"
    t.integer  "testimonial_id"
    t.integer  "notifiable_id"
    t.string   "notifiable_type"
    t.string   "description"
  end

  create_table "participations", :force => true do |t|
    t.string   "person_id"
    t.integer  "conversation_id"
    t.boolean  "is_read",          :default => false
    t.datetime "created_at"
    t.datetime "updated_at"
    t.datetime "last_sent_at"
    t.datetime "last_received_at"
    t.boolean  "feedback_skipped", :default => false
  end

  create_table "people", :id => false, :force => true do |t|
    t.string   "id",                            :limit => 22,                   :null => false
    t.datetime "created_at"
    t.datetime "updated_at"
    t.integer  "is_admin",                                    :default => 0
    t.string   "locale",                                      :default => "fi"
    t.text     "preferences"
    t.integer  "active_days_count",                           :default => 0
    t.datetime "last_page_load_date"
    t.integer  "test_group_number",                           :default => 1
    t.boolean  "active",                                      :default => true
    t.string   "confirmation_token"
    t.datetime "confirmed_at"
    t.datetime "confirmation_sent_at"
    t.boolean  "show_real_name_to_other_users",               :default => true
    t.string   "username"
    t.string   "email"
    t.string   "encrypted_password",                          :default => "",   :null => false
    t.string   "reset_password_token"
    t.datetime "reset_password_sent_at"
    t.datetime "remember_created_at"
    t.integer  "sign_in_count",                               :default => 0
    t.datetime "current_sign_in_at"
    t.datetime "last_sign_in_at"
    t.string   "current_sign_in_ip"
    t.string   "last_sign_in_ip"
    t.string   "password_salt"
    t.string   "given_name"
    t.string   "family_name"
    t.string   "phone_number"
    t.text     "description"
    t.string   "image_file_name"
    t.string   "image_content_type"
    t.integer  "image_file_size"
    t.datetime "image_updated_at"
    t.string   "facebook_id"
    t.string   "authentication_token"
  end

  add_index "people", ["confirmation_token"], :name => "index_people_on_confirmation_token", :unique => true
  add_index "people", ["email"], :name => "index_people_on_email", :unique => true
  add_index "people", ["facebook_id"], :name => "index_people_on_facebook_id", :unique => true
  add_index "people", ["reset_password_token"], :name => "index_people_on_reset_password_token", :unique => true
  add_index "people", ["username"], :name => "index_people_on_username", :unique => true

<<<<<<< HEAD
  create_table "person_hobbies", :id => false, :force => true do |t|
    t.string   "person_id"
    t.integer  "hobby_id"
=======
  create_table "people_smerf_forms", :force => true do |t|
    t.string  "person_id",     :null => false
    t.integer "smerf_form_id", :null => false
    t.text    "responses",     :null => false
  end

  create_table "person_comments", :force => true do |t|
    t.string   "author_id"
    t.string   "target_person_id"
    t.text     "text_content"
    t.float    "grade"
    t.datetime "created_at"
    t.datetime "updated_at"
    t.integer  "kassi_event_id"
  end

  create_table "person_conversations", :force => true do |t|
    t.string   "person_id"
    t.integer  "conversation_id"
    t.datetime "created_at"
    t.datetime "updated_at"
    t.integer  "is_read",          :default => 0
    t.datetime "last_sent_at"
    t.datetime "last_received_at"
  end

  create_table "person_interesting_listings", :force => true do |t|
    t.string   "person_id"
    t.integer  "listing_id"
    t.datetime "created_at"
    t.datetime "updated_at"
  end

  create_table "person_read_listings", :force => true do |t|
    t.string   "person_id"
    t.integer  "listing_id"
>>>>>>> 00ffd281
    t.datetime "created_at"
    t.datetime "updated_at"
  end

  create_table "poll_answers", :force => true do |t|
    t.integer  "poll_id"
    t.integer  "poll_option_id"
    t.string   "answerer_id"
    t.text     "comment"
    t.datetime "created_at"
    t.datetime "updated_at"
  end

  create_table "poll_options", :force => true do |t|
    t.string   "label"
    t.integer  "poll_id"
    t.float    "percentage", :default => 0.0
    t.datetime "created_at"
    t.datetime "updated_at"
  end

  create_table "polls", :force => true do |t|
    t.string   "title"
    t.string   "author_id"
    t.boolean  "active",       :default => true
    t.string   "community_id"
    t.datetime "closed_at"
    t.datetime "created_at"
    t.datetime "updated_at"
  end

  create_table "sessions", :force => true do |t|
    t.string   "session_id", :null => false
    t.text     "data"
    t.datetime "created_at"
    t.datetime "updated_at"
  end

  add_index "sessions", ["session_id"], :name => "index_sessions_on_session_id"
  add_index "sessions", ["updated_at"], :name => "index_sessions_on_updated_at"

  create_table "share_types", :force => true do |t|
    t.integer "listing_id"
    t.string  "name"
  end

  add_index "share_types", ["listing_id"], :name => "index_share_types_on_listing_id"

  create_table "statistics", :force => true do |t|
    t.integer  "community_id"
    t.datetime "created_at"
    t.datetime "updated_at"
    t.integer  "users_count"
    t.float    "two_week_content_activation_percentage"
    t.float    "four_week_transaction_activation_percentage"
    t.float    "mau_g1"
    t.float    "wau_g1"
    t.float    "dau_g1"
    t.float    "mau_g2"
    t.float    "wau_g2"
    t.float    "dau_g2"
    t.float    "mau_g3"
    t.float    "wau_g3"
    t.float    "dau_g3"
    t.float    "invitations_sent_per_user"
    t.float    "invitations_accepted_per_user"
    t.float    "revenue_per_mau_g1"
    t.text     "extra_data"
    t.integer  "mau_g1_count"
    t.integer  "wau_g1_count"
    t.integer  "listings_count"
    t.integer  "new_listings_last_week"
    t.integer  "new_listings_last_month"
    t.integer  "conversations_count"
    t.integer  "new_conversations_last_week"
    t.integer  "new_conversations_last_month"
    t.integer  "messages_count"
    t.integer  "new_messages_last_week"
    t.integer  "new_messages_last_month"
    t.integer  "transactions_count"
    t.integer  "new_transactions_last_week"
    t.integer  "new_transactions_last_month"
    t.integer  "new_users_last_week"
    t.integer  "new_users_last_month"
  end

  create_table "taggings", :force => true do |t|
    t.integer  "tag_id"
    t.integer  "taggable_id"
    t.string   "taggable_type"
    t.integer  "tagger_id"
    t.string   "tagger_type"
    t.string   "context"
    t.datetime "created_at"
  end

  add_index "taggings", ["tag_id"], :name => "index_taggings_on_tag_id"
  add_index "taggings", ["taggable_id", "taggable_type", "context"], :name => "index_taggings_on_taggable_id_and_taggable_type_and_context"

  create_table "tags", :force => true do |t|
    t.string "name"
  end

  create_table "testimonials", :force => true do |t|
    t.float    "grade"
    t.text     "text"
    t.string   "author_id"
    t.integer  "participation_id"
    t.datetime "created_at"
    t.datetime "updated_at"
    t.string   "receiver_id"
  end

end<|MERGE_RESOLUTION|>--- conflicted
+++ resolved
@@ -350,48 +350,9 @@
   add_index "people", ["reset_password_token"], :name => "index_people_on_reset_password_token", :unique => true
   add_index "people", ["username"], :name => "index_people_on_username", :unique => true
 
-<<<<<<< HEAD
   create_table "person_hobbies", :id => false, :force => true do |t|
     t.string   "person_id"
     t.integer  "hobby_id"
-=======
-  create_table "people_smerf_forms", :force => true do |t|
-    t.string  "person_id",     :null => false
-    t.integer "smerf_form_id", :null => false
-    t.text    "responses",     :null => false
-  end
-
-  create_table "person_comments", :force => true do |t|
-    t.string   "author_id"
-    t.string   "target_person_id"
-    t.text     "text_content"
-    t.float    "grade"
-    t.datetime "created_at"
-    t.datetime "updated_at"
-    t.integer  "kassi_event_id"
-  end
-
-  create_table "person_conversations", :force => true do |t|
-    t.string   "person_id"
-    t.integer  "conversation_id"
-    t.datetime "created_at"
-    t.datetime "updated_at"
-    t.integer  "is_read",          :default => 0
-    t.datetime "last_sent_at"
-    t.datetime "last_received_at"
-  end
-
-  create_table "person_interesting_listings", :force => true do |t|
-    t.string   "person_id"
-    t.integer  "listing_id"
-    t.datetime "created_at"
-    t.datetime "updated_at"
-  end
-
-  create_table "person_read_listings", :force => true do |t|
-    t.string   "person_id"
-    t.integer  "listing_id"
->>>>>>> 00ffd281
     t.datetime "created_at"
     t.datetime "updated_at"
   end
